{
    "name": "ra-supabase-ui-materialui",
    "version": "2.3.0",
    "repository": "git@github.com:marmelab/ra-supabase.git",
    "author": "Gildas Garcia <1122076+djhi@users.noreply.github.com>",
    "license": "MIT",
    "files": [
        "*.md",
        "lib",
        "esm",
        "src"
    ],
    "main": "lib/index",
    "module": "esm/index.js",
    "types": "esm/index.d.ts",
    "sideEffects": false,
    "dependencies": {
        "ra-supabase-core": "^2.3.0"
    },
    "devDependencies": {
<<<<<<< HEAD
        "@mui/icons-material": "^5.11.0",
        "@mui/material": "^5.11.6",
        "@supabase/supabase-js": "^2.4.1",
        "ra-core": "^4.16.19",
        "ra-ui-materialui": "^4.16.19",
        "react": "^18.2.0",
        "react-dom": "^18.2.0",
        "react-router": "^6.7.0"
=======
        "@mui/icons-material": "^5.15.20",
        "@mui/material": "^5.15.20",
        "@supabase/supabase-js": "^2.43.5",
        "ra-core": "^5.0.1",
        "ra-ui-materialui": "^5.0.1",
        "react": "^18.3.1",
        "react-dom": "^18.3.1",
        "react-router": "^6.23.1"
>>>>>>> f5dfe6d0
    },
    "peerDependencies": {
        "@mui/icons-material": "^5.0.0",
        "@mui/material": "^5.0.0",
        "@supabase/supabase-js": "^2.0.0",
        "ra-core": "^5.0.1",
        "ra-ui-materialui": "^5.0.1",
        "react": "^18.0.0",
        "react-dom": "^18.0.0",
        "react-router": "^6.23.1"
    },
    "scripts": {
        "build": "yarn run build-cjs && yarn run build-esm",
        "build-cjs": "rimraf ./lib && tsc",
        "build-esm": "rimraf ./esm && tsc --outDir esm --module es2015",
        "watch": "tsc --outDir esm --module es2015 --watch",
        "lint": "eslint --fix ./src"
    }
}<|MERGE_RESOLUTION|>--- conflicted
+++ resolved
@@ -18,16 +18,6 @@
         "ra-supabase-core": "^2.3.0"
     },
     "devDependencies": {
-<<<<<<< HEAD
-        "@mui/icons-material": "^5.11.0",
-        "@mui/material": "^5.11.6",
-        "@supabase/supabase-js": "^2.4.1",
-        "ra-core": "^4.16.19",
-        "ra-ui-materialui": "^4.16.19",
-        "react": "^18.2.0",
-        "react-dom": "^18.2.0",
-        "react-router": "^6.7.0"
-=======
         "@mui/icons-material": "^5.15.20",
         "@mui/material": "^5.15.20",
         "@supabase/supabase-js": "^2.43.5",
@@ -36,7 +26,6 @@
         "react": "^18.3.1",
         "react-dom": "^18.3.1",
         "react-router": "^6.23.1"
->>>>>>> f5dfe6d0
     },
     "peerDependencies": {
         "@mui/icons-material": "^5.0.0",
