{
    "name": "react-admin-crm",
    "version": "2.3.0",
    "private": true,
    "dependencies": {
        "@hello-pangea/dnd": "^16.3.0",
        "@mui/icons-material": "^5.0.1",
        "@mui/material": "^5.15.20",
        "@nivo/bar": "^0.80.0",
        "@nivo/core": "^0.80.0",
        "@tanstack/react-query": "^5.45.1",
        "@vitejs/plugin-react": "^2.2.0",
        "clsx": "^1.1.1",
        "date-fns": "^2.19.0",
        "faker": "~5.4.0",
        "lodash": "~4.17.5",
        "prop-types": "^15.7.2",
<<<<<<< HEAD
        "ra-data-fakerest": "^4.16.19",
        "ra-supabase": "^2.3.0",
        "react": "^18.2.0",
        "react-admin": "^4.16.19",
=======
        "ra-data-fakerest": "^5.0.0",
        "ra-supabase": "^2.3.0",
        "react": "^18.2.0",
        "react-admin": "^5.0.0",
>>>>>>> f5dfe6d0
        "react-beautiful-dnd": "^13.0.0",
        "react-dom": "^18.2.0",
        "react-error-boundary": "^3.1.4",
        "react-router": "^6.23.1",
        "react-router-dom": "^6.23.1",
        "vite": "^3.2.0"
    },
    "devDependencies": {
        "@testing-library/jest-dom": "^6.4.5",
        "@testing-library/react": "^15.0.7",
        "@testing-library/user-event": "^14.4.3",
        "@types/faker": "~5.1.7",
        "@types/jest": "^26.0.19",
        "@types/lodash": "~4.14.168",
        "@types/react": "^18.0.0",
        "@types/react-beautiful-dnd": "^13.0.0",
        "@types/react-dom": "^18.0.0",
        "source-map-explorer": "^2.0.0",
        "tsx": "^3.12.2",
        "typescript": "^5.1.3",
        "web-vitals": "^1.0.1"
    },
    "scripts": {
        "start": "vite --port 8000",
        "serve": "vite preview --port 8000",
        "build": "vite build",
        "test": "vite test",
        "lint": "eslint --fix ./src",
        "db-seed": "tsx db-seed.ts"
    },
    "homepage": ".",
    "browserslist": {
        "production": [
            ">0.2%",
            "not dead",
            "not op_mini all"
        ],
        "development": [
            "last 1 chrome version",
            "last 1 firefox version",
            "last 1 safari version"
        ]
    }
}<|MERGE_RESOLUTION|>--- conflicted
+++ resolved
@@ -15,17 +15,10 @@
         "faker": "~5.4.0",
         "lodash": "~4.17.5",
         "prop-types": "^15.7.2",
-<<<<<<< HEAD
-        "ra-data-fakerest": "^4.16.19",
-        "ra-supabase": "^2.3.0",
-        "react": "^18.2.0",
-        "react-admin": "^4.16.19",
-=======
         "ra-data-fakerest": "^5.0.0",
         "ra-supabase": "^2.3.0",
         "react": "^18.2.0",
         "react-admin": "^5.0.0",
->>>>>>> f5dfe6d0
         "react-beautiful-dnd": "^13.0.0",
         "react-dom": "^18.2.0",
         "react-error-boundary": "^3.1.4",
