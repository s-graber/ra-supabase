--- conflicted
+++ resolved
@@ -1,15 +1,13 @@
 # Changelog
 
-<<<<<<< HEAD
 ## 3.0.0
 
 - The `<LoginPage>` will no longer automatically redirect to the app if the user is already authenticated.
-=======
+
 ## 2.3.0
 
 * Update supabase-js dev to match new auth system ([#55](https://github.com/marmelab/ra-supabase/pull/55)) ([Revarh](https://github.com/Revarh))
 * [TypeScript] Allow react-router To type for UseRedirectIfAuthenticatedOptions ([#56](https://github.com/marmelab/ra-supabase/pull/56)) ([MohammedFaragallah](https://github.com/MohammedFaragallah))
->>>>>>> 6e8e3217
 
 ## 2.2.0
 
